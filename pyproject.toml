[project]
name = "wyzeapy"
version = "0.5.28"
description = "A library for interacting with Wyze devices"
<<<<<<< HEAD
authors = ["Katie Mulliken <katie@mulliken.net>"]
license = "GPL-3.0-only"
readme = "README.md"
=======
authors = [
    { name = "Katie Mulliken", email = "katie@mulliken.net" },
]
license = { text = "GPL-3.0-only" }
requires-python = ">=3.11.0"
dependencies = [
    "aiohttp>=3.11.12,<4.0.0",
    "aiodns>=3.2.0,<4.0.0",
    "pycryptodome>=3.21.0,<4.0.0",
]
>>>>>>> 89e90bbb

[project.optional-dependencies]
dev = [
    "pdoc>=15.0.3,<16.0.0",
]

[build-system]
requires = ["hatchling>=1.24"]
build-backend = "hatchling.build"<|MERGE_RESOLUTION|>--- conflicted
+++ resolved
@@ -2,11 +2,6 @@
 name = "wyzeapy"
 version = "0.5.28"
 description = "A library for interacting with Wyze devices"
-<<<<<<< HEAD
-authors = ["Katie Mulliken <katie@mulliken.net>"]
-license = "GPL-3.0-only"
-readme = "README.md"
-=======
 authors = [
     { name = "Katie Mulliken", email = "katie@mulliken.net" },
 ]
@@ -17,7 +12,6 @@
     "aiodns>=3.2.0,<4.0.0",
     "pycryptodome>=3.21.0,<4.0.0",
 ]
->>>>>>> 89e90bbb
 
 [project.optional-dependencies]
 dev = [
