#  Copyright (c) 2021. Mulliken, LLC - All Rights Reserved
#  You may use, distribute and modify this code under the terms
#  of the attached license. You should have received a copy of
#  the license with this file. If not, please write to:
#  joshua@mulliken.net to receive a copy
import datetime
import hashlib
import time
import uuid
from enum import Enum
from typing import List, Dict

import requests

PHONE_SYSTEM_TYPE = "1"
API_KEY = "WMXHYf79Nr5gIlt3r0r7p9Tcw5bvs6BB4U8O8nGJ"
APP_VERSION = "2.18.43"
APP_VER = "com.hualai.WyzeCam___2.18.43"
APP_NAME = "com.hualai.WyzeCam"
PHONE_ID = str(uuid.uuid4())


class DeviceTypes(Enum):
    LIGHT = "Light"
    PLUG = "Plug"
    OUTDOOR_PLUG = "OutdoorPlug"
    MESH_LIGHT = "MeshLight"
    CAMERA = "Camera"
    CHIME_SENSOR = "ChimeSensor"
    CONTACT_SENSOR = "ContactSensor"
    MOTION_SENSOR = "MotionSensor"
    WRIST = "Wrist"
    BASE_STATION = "BaseStation"
    SCALE = "WyzeScale"
    LOCK = "Lock"
    GATEWAY = "gateway"
    COMMON = "Common"
    VACUUM = "JA_RO2"
    HEADPHONES = "JA.SC"
    THERMOSTAT = "Thermostat"
    GATEWAY_V2 = "GateWay"
    KEYPAD = "Keypad"
    SENSOR_GATEWAY = "S1Gateway"


class PropertyIDs(Enum):
    ON = "P3"
    AVAILABLE = "P5"
    BRIGHTNESS = "P1501"  # From 0-100
    COLOR_TEMP = "P1502"  # In Kelvin
    COLOR = "P1507"  # As a hex string RrGgBb
    DOOR_OPEN = "P2001"  # 0 if the door is closed


class ResponseCodes(Enum):
    SUCCESS = "1"
    PARAMETER_ERROR = "1001"
    ACCESS_TOKEN_ERROR = "2001"


class ResponseCodesLock(Enum):
    SUCCESS = 0


SWITCHABLE_DEVICES = [DeviceTypes.LIGHT, DeviceTypes.MESH_LIGHT, DeviceTypes.PLUG]


class ActionNotSupported(Exception):
    def __init__(self, device_type):
        message = "The action specified is not supported by device type: {}".format(device_type)

        super().__init__(message)


class ParameterError(Exception):
    pass


class AccessTokenError(Exception):
    pass

class LoginError(Exception):
    pass


class UnknownApiError(Exception):
    def __init__(self, response_json):
        super(UnknownApiError, self).__init__(str(response_json))


class Device:
    product_type: str
    product_model: str
    mac: str
    nickname: str

    def __init__(self, dictionary):
        for k, v in dictionary.items():
            setattr(self, k, v)

    def __repr__(self):
        return "<Device: {}, {}>".format(DeviceTypes(self.product_type), self.mac)

class Group:
    group_id: str
    group_name: str

    def __init__(self, dictionary):
        for k, v in dictionary.items():
            setattr(self, k, v)

    def __repr__(self):
        return "<Group: {}, {}>".format(self.group_id, self.group_name)

class BaseClient:
    access_token = ""
    refresh_token = ""

    def login(self, email, password) -> bool:
        email = email
        password = password

        login_payload = {
            "email": email,
            "password": self.create_password(password)
        }

        headers = {
            "X-API-Key": API_KEY
        }

        response_json = requests.post("https://auth-prod.api.wyze.com/user/login",
                                      headers=headers, json=login_payload).json()

        # response_json = requests.post("https://auth-prod.api.wyze.com/user/login",
        #                               json=login_payload).json()

        try:
            self.access_token = response_json['access_token']
            self.refresh_token = response_json['refresh_token']
            return True
        except KeyError as e:
            print(e)
            return False

    def can_login(self, username, password):
        return self.login(username, password)

    @staticmethod
    def create_password(password) -> str:
        hex1 = hashlib.md5(password.encode()).hexdigest()
        hex2 = hashlib.md5(hex1.encode()).hexdigest()
        return hashlib.md5(hex2.encode()).hexdigest()

    @staticmethod
    def check_for_errors(response_json):
        if response_json['code'] != ResponseCodes.SUCCESS.value:
            if response_json['code'] == ResponseCodes.PARAMETER_ERROR.value:
                raise ParameterError(response_json)
            elif response_json['code'] == ResponseCodes.ACCESS_TOKEN_ERROR.value:
                raise AccessTokenError
            else:
                raise UnknownApiError(response_json)

    @staticmethod
    def check_for_errors_lock(response_json):
        if response_json['ErrNo'] != ResponseCodes.SUCCESS.value:
            if response_json['code'] == ResponseCodes.PARAMETER_ERROR.value:
                raise ParameterError
            elif response_json['code'] == ResponseCodes.ACCESS_TOKEN_ERROR.value:
                raise AccessTokenError
            else:
                raise UnknownApiError(response_json)

    app_key = "275965684684dbdaf29a0ed9"
    app_secret = "4deekof1ba311c5c33a9cb8e12787e8c"

    def postMethod(self, str, str2, map):
        str4 = str
        str3 = str2
        map2 = map

        return self.getTransferParam(map2, str3, str4, "post")

    def getTransferParam(self, map, str4, str2, str3):
        map["accessToken"] = self.access_token
        map["key"] = self.app_key
        map["timestamp"] = str(datetime.datetime.now().timestamp()).split(".")[0] + "000"
        map["sign"] = self.getSignStr(str4, str3, map)
        import json
        print(json.dumps(map))
        return map

    def getSignStr(self, str, str2, map: Dict):
        string_buf = str2 + str
        for entry in sorted(map.keys()):
            print(entry)
            print(map[entry])
            string_buf += entry + "=" + map[entry] + "&"

        string_buf = string_buf[:-1]
        print(string_buf)
        string_buf += self.app_secret
        import urllib.parse
        urlencoded = urllib.parse.quote_plus(string_buf)
        sign_str = hashlib.md5(urlencoded.encode()).hexdigest()
        print(sign_str)
        return sign_str

    def get_object_list(self):
        payload = {
            "phone_system_type": PHONE_SYSTEM_TYPE,
            "app_version": APP_VERSION,
            "app_ver": APP_VER,
            "sc": "9f275790cab94a72bd206c8876429f3c",
            "ts": int(time.time()),
            "sv": "9d74946e652647e9b6c9d59326aef104",
            "access_token": self.access_token,
            "phone_id": PHONE_ID,
            "app_name": APP_NAME
        }

        response_json = requests.post("https://api.wyzecam.com/app/v2/home_page/get_object_list",
                                      json=payload).json()

        print(payload)
        self.check_for_errors(response_json)

        return response_json

    def get_property_list(self, device: Device):
        payload = {
            "phone_system_type": PHONE_SYSTEM_TYPE,
            "app_version": APP_VERSION,
            "app_ver": APP_VER,
            "sc": "9f275790cab94a72bd206c8876429f3c",
            "ts": int(time.time()),
            "sv": "9d74946e652647e9b6c9d59326aef104",
            "access_token": self.access_token,
            "phone_id": PHONE_ID,
            "app_name": APP_NAME,
            "device_model": device.product_model,
            "device_mac": device.mac,
            "target_pid_list": []
        }

        response_json = requests.post("https://api.wyzecam.com/app/v2/device/get_property_list",
                                      json=payload).json()

        self.check_for_errors(response_json)

        return response_json
    
    def get_auto_group_list(self):
        payload = {
            "access_token": self.access_token,
            "app_name": APP_NAME,
            "app_ver": APP_VER,
            "app_version": APP_VERSION,
            "group_type": "0",
            "phone_id": PHONE_ID,
            "phone_system_type": PHONE_SYSTEM_TYPE,
            "sc": "9f275790cab94a72bd206c8876429f3c",
            "sv": "9d74946e652647e9b6c9d59326aef104",
            "ts": int(time.time()),
        }

        response_json = requests.post("https://api.wyzecam.com/app/v2/auto_group/get_list",
                                      json=payload).json()

        self.check_for_errors(response_json)

        return response_json

    def run_action_list(self, device: Device, plist):
        if DeviceTypes(device.product_type) not in [
            DeviceTypes.MESH_LIGHT
        ]:
            raise ActionNotSupported(device.product_type)

        payload = {
            "phone_system_type": PHONE_SYSTEM_TYPE,
            "app_version": APP_VERSION,
            "app_ver": APP_VER,
            "sc": "9f275790cab94a72bd206c8876429f3c",
            "ts": int(time.time()),
            "sv": "9d74946e652647e9b6c9d59326aef104",
            "access_token": self.access_token,
            "phone_id": PHONE_ID,
            "app_name": APP_NAME,
            "action_list": [
                {
                    "instance_id": device.mac,
                    "action_params": {
                        "list": [
                            {
                                "mac": device.mac,
                                "plist": plist
                            }
                        ]
                    },
                    "provider_key": device.product_model,
                    "action_key": "set_mesh_property"
                }
            ]
        }

        response_json = requests.post("https://api.wyzecam.com/app/v2/auto/run_action_list", json=payload).json()

        self.check_for_errors(response_json)

    def auto_group_run(self, group: Group):
        #if DeviceTypes(device.product_type) not in [
        #    DeviceTypes.CAMERA
        #]:
        #    raise ActionNotSupported(device.product_type)

        payload = {
            "access_token": self.access_token,
            "app_name": APP_NAME,
            "app_ver": APP_VER,
            "app_version": APP_VERSION,
            "group_id": group.group_id,
            "phone_id": PHONE_ID,
            "phone_system_type": PHONE_SYSTEM_TYPE,
            "sc": "9f275790cab94a72bd206c8876429f3c",
            "sv": "9d74946e652647e9b6c9d59326aef104",
            "ts": int(time.time()),
        }

        response_json = requests.post("https://api.wyzecam.com/app/v2/auto_group/run", json=payload).json()

        self.check_for_errors(response_json)

    def run_action(self, device: Device, action: str):
        if DeviceTypes(device.product_type) not in [
            DeviceTypes.CAMERA
        ]:
            raise ActionNotSupported(device.product_type)

        payload = {
            "phone_system_type": PHONE_SYSTEM_TYPE,
            "app_version": APP_VERSION,
            "app_ver": APP_VER,
            "sc": "9f275790cab94a72bd206c8876429f3c",
            "ts": int(time.time()),
            "sv": "9d74946e652647e9b6c9d59326aef104",
            "access_token": self.access_token,
            "phone_id": PHONE_ID,
            "app_name": APP_NAME,
            "provider_key": device.product_model,
            "instance_id": device.mac,
            "action_key": action,
            "action_params": {},
            "custom_string": "",
        }

        response_json = requests.post("https://api.wyzecam.com/app/v2/auto/run_action", json=payload).json()

        self.check_for_errors(response_json)

    def set_property_list(self, device: Device, plist):
        if DeviceTypes(device.product_type) not in [
            DeviceTypes.LIGHT
        ]:
            raise ActionNotSupported(device.product_type)

        payload = {
            "phone_system_type": PHONE_SYSTEM_TYPE,
            "app_version": APP_VERSION,
            "app_ver": APP_VER,
            "sc": "9f275790cab94a72bd206c8876429f3c",
            "ts": int(time.time()),
            "sv": "9d74946e652647e9b6c9d59326aef104",
            "access_token": self.access_token,
            "phone_id": PHONE_ID,
            "app_name": APP_NAME,
            "property_list": plist,
            "device_model": device.product_model,
            "device_mac": device.mac
        }
        response_json = requests.post("https://api.wyzecam.com/app/v2/device/set_property_list", json=payload).json()

        self.check_for_errors(response_json)

    def set_property(self, device: Device, pid, pvalue):
        """
        Sets a single property on the selected device.
        Only works for Plugs, Lights, and Outdoor Plugs

        :param device: Device
        :param pid: str
        :param pvalue: str
        :return: None
        """
        if DeviceTypes(device.product_type) not in [
            DeviceTypes.PLUG,
            DeviceTypes.LIGHT,
            DeviceTypes.OUTDOOR_PLUG
        ]:
            raise ActionNotSupported(device.product_type)

        payload = {
            "phone_system_type": PHONE_SYSTEM_TYPE,
            "app_version": APP_VERSION,
            "app_ver": APP_VER,
            "sc": "9f275790cab94a72bd206c8876429f3c",
            "ts": int(time.time()),
            "sv": "9d74946e652647e9b6c9d59326aef104",
            "access_token": self.access_token,
            "phone_id": PHONE_ID,
            "app_name": APP_NAME,
            "pvalue": pvalue,
            "pid": pid,
            "device_model": device.product_model,
            "device_mac": device.mac
        }
        response_json = requests.post("https://api.wyzecam.com/app/v2/device/set_property", json=payload).json()

        self.check_for_errors(response_json)

    def get_event_list(self, device: Device, count: int) -> dict:
        """
        Gets motion events from the event listing endpoint.

        :param count:
        :param device: Device
        :return: dict
        """
        device_type: DeviceTypes = DeviceTypes(device.product_type)
        if device_type == DeviceTypes.CONTACT_SENSOR or device_type == DeviceTypes.MOTION_SENSOR:
            event_type = 2
        else:
            event_type = ""

        payload = {
            "phone_id": PHONE_ID,
<<<<<<< HEAD
            "begin_time": int(str(int(time.time()- (24 * 60 * 60))) + "000"),
            "event_type": event_type,
=======
            "begin_time": int(str(int(time.time() - (24 * 60 * 60))) + "000"),
            "event_type": "",
>>>>>>> 1d638f94
            "app_name": APP_NAME,
            "count": count,
            "app_version": APP_VERSION,
            "order_by": 2,
            "event_value_list": [
                "1",
                "13",
                "10",
                "12"
            ],
            "sc": "9f275790cab94a72bd206c8876429f3c",
            "device_mac_list": [
                device.mac
            ],
            "event_tag_list": [],
            "sv": "782ced6909a44d92a1f70d582bbe88be",
            "end_time": int(str(int(time.time())) + "000"),
            "phone_system_type": PHONE_SYSTEM_TYPE,
            "app_ver": APP_VER,
            "ts": int(str(int(time.time())) + "000"),
            "device_mac": "",
            "access_token": self.access_token
        }

        response_json = requests.post("https://api.wyzecam.com/app/v2/device/get_event_list", json=payload).json()

        self.check_for_errors(response_json)

        return response_json

    def lock_control(self, device: Device, action: str):
        sb2 = "https://yd-saas-toc.wyzecam.com/openapi/lock/v1/control"
        str3 = "/openapi/lock/v1/control"

        uuid = device.mac.split(".")[2]

        hash_map = {
            "uuid": uuid,
            "action": action  # "remoteLock" or "remoteUnlock"
        }

        payload = self.postMethod(sb2, str3, hash_map)

        url = "https://yd-saas-toc.wyzecam.com/openapi/lock/v1/control"

        response_json = requests.post(url, json=payload).json()
        print(response_json)<|MERGE_RESOLUTION|>--- conflicted
+++ resolved
@@ -435,13 +435,8 @@
 
         payload = {
             "phone_id": PHONE_ID,
-<<<<<<< HEAD
-            "begin_time": int(str(int(time.time()- (24 * 60 * 60))) + "000"),
+            "begin_time": int(str(int(time.time() - (24 * 60 * 60))) + "000"),
             "event_type": event_type,
-=======
-            "begin_time": int(str(int(time.time() - (24 * 60 * 60))) + "000"),
-            "event_type": "",
->>>>>>> 1d638f94
             "app_name": APP_NAME,
             "count": count,
             "app_version": APP_VERSION,
